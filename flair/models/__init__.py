from .dependency_parser_model import DependencyParser
from .entity_linker_model import EntityLinker
from .language_model import LanguageModel
from .lemmatizer_model import Lemmatizer
from .pairwise_classification_model import TextPairClassifier
from .relation_extractor_model import RelationExtractor
from .sequence_tagger_model import MultiTagger, SequenceTagger
from .tars_model import FewshotClassifier, TARSClassifier, TARSTagger
from .text_classification_model import TextClassifier
<<<<<<< HEAD
from .word_tagger_model import WordTagger
=======
from .multitask_model import MultitaskModel
>>>>>>> 4e719248

__all__ = [
    "DependencyParser",
    "EntityLinker",
    "LanguageModel",
    "Lemmatizer",
    "TextPairClassifier",
    "RelationExtractor",
    "MultiTagger",
    "SequenceTagger",
    "WordTagger",
    "FewshotClassifier",
    "TARSClassifier",
    "TARSTagger",
    "TextClassifier",
    "MultitaskModel"
]<|MERGE_RESOLUTION|>--- conflicted
+++ resolved
@@ -7,11 +7,7 @@
 from .sequence_tagger_model import MultiTagger, SequenceTagger
 from .tars_model import FewshotClassifier, TARSClassifier, TARSTagger
 from .text_classification_model import TextClassifier
-<<<<<<< HEAD
-from .word_tagger_model import WordTagger
-=======
 from .multitask_model import MultitaskModel
->>>>>>> 4e719248
 
 __all__ = [
     "DependencyParser",
@@ -22,7 +18,6 @@
     "RelationExtractor",
     "MultiTagger",
     "SequenceTagger",
-    "WordTagger",
     "FewshotClassifier",
     "TARSClassifier",
     "TARSTagger",
