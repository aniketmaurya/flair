import logging
import random
from collections import defaultdict
from enum import Enum
from functools import reduce
from math import inf
from pathlib import Path
from typing import Dict, List, Optional, Union

from scipy.stats import pearsonr, spearmanr
from sklearn.metrics import mean_absolute_error, mean_squared_error
from torch.optim import Optimizer
from torch.utils.data import Dataset

import flair
from flair.data import DT, Dictionary, Sentence, _iter_dataset


class Result(object):
    def __init__(
        self,
        main_score: float,
        log_header: str,
        log_line: str,
        detailed_results: str,
        loss: float,
        classification_report: dict = {},
    ):
        self.main_score: float = main_score
        self.log_header: str = log_header
        self.log_line: str = log_line
        self.detailed_results: str = detailed_results
        self.classification_report = classification_report
        self.loss: float = loss

    def __str__(self):
        return f"{str(self.detailed_results)}\nLoss: {self.loss}'"


class MetricRegression(object):
    def __init__(self, name):
        self.name = name

        self.true = []
        self.pred = []

    def mean_squared_error(self):
        return mean_squared_error(self.true, self.pred)

    def mean_absolute_error(self):
        return mean_absolute_error(self.true, self.pred)

    def pearsonr(self):
        return pearsonr(self.true, self.pred)[0]

    def spearmanr(self):
        return spearmanr(self.true, self.pred)[0]

    # dummy return to fulfill trainer.train() needs
    def micro_avg_f_score(self):
        return self.mean_squared_error()

    def to_tsv(self):
        return "{}\t{}\t{}\t{}".format(
            self.mean_squared_error(),
            self.mean_absolute_error(),
            self.pearsonr(),
            self.spearmanr(),
        )

    @staticmethod
    def tsv_header(prefix=None):
        if prefix:
            return "{0}_MEAN_SQUARED_ERROR\t{0}_MEAN_ABSOLUTE_ERROR\t{0}_PEARSON\t{0}_SPEARMAN".format(prefix)

        return "MEAN_SQUARED_ERROR\tMEAN_ABSOLUTE_ERROR\tPEARSON\tSPEARMAN"

    @staticmethod
    def to_empty_tsv():
        return "\t_\t_\t_\t_"

    def __str__(self):
        line = (
            "mean squared error: {0:.4f} - mean absolute error: {1:.4f} - pearson: {2:.4f} - spearman: {3:.4f}".format(
                self.mean_squared_error(),
                self.mean_absolute_error(),
                self.pearsonr(),
                self.spearmanr(),
            )
        )
        return line


class EvaluationMetric(Enum):
    MICRO_ACCURACY = "micro-average accuracy"
    MICRO_F1_SCORE = "micro-average f1-score"
    MACRO_ACCURACY = "macro-average accuracy"
    MACRO_F1_SCORE = "macro-average f1-score"
    MEAN_SQUARED_ERROR = "mean squared error"


class WeightExtractor(object):
    def __init__(self, directory: Union[str, Path], number_of_weights: int = 10):
        if type(directory) is str:
            directory = Path(directory)
        self.weights_file = init_output_file(directory, "weights.txt")
        self.weights_dict: Dict[str, Dict[int, List[float]]] = defaultdict(lambda: defaultdict(lambda: list()))
        self.number_of_weights = number_of_weights

    def extract_weights(self, state_dict, iteration):
        for key in state_dict.keys():

            vec = state_dict[key]
            # print(vec)
            try:
                weights_to_watch = min(self.number_of_weights, reduce(lambda x, y: x * y, list(vec.size())))
            except Exception:
                continue

            if key not in self.weights_dict:
                self._init_weights_index(key, state_dict, weights_to_watch)

            for i in range(weights_to_watch):
                vec = state_dict[key]
                for index in self.weights_dict[key][i]:
                    vec = vec[index]

                value = vec.item()

                with open(self.weights_file, "a") as f:
                    f.write("{}\t{}\t{}\t{}\n".format(iteration, key, i, float(value)))

    def _init_weights_index(self, key, state_dict, weights_to_watch):
        indices = {}

        i = 0
        while len(indices) < weights_to_watch:
            vec = state_dict[key]
            cur_indices = []

            for x in range(len(vec.size())):
                index = random.randint(0, len(vec) - 1)
                vec = vec[index]
                cur_indices.append(index)

            if cur_indices not in list(indices.values()):
                indices[i] = cur_indices
                i += 1

        self.weights_dict[key] = indices


class AnnealOnPlateau(object):
    """This class is a modification of
    torch.optim.lr_scheduler.ReduceLROnPlateau that enables
    setting an "auxiliary metric" to break ties.

    Reduce learning rate when a metric has stopped improving.
    Models often benefit from reducing the learning rate by a factor
    of 2-10 once learning stagnates. This scheduler reads a metrics
    quantity and if no improvement is seen for a 'patience' number
    of epochs, the learning rate is reduced.

    Args:
        optimizer (Optimizer): Wrapped optimizer.
        mode (str): One of `min`, `max`. In `min` mode, lr will
            be reduced when the quantity monitored has stopped
            decreasing; in `max` mode it will be reduced when the
            quantity monitored has stopped increasing. Default: 'min'.
        factor (float): Factor by which the learning rate will be
            reduced. new_lr = lr * factor. Default: 0.1.
        patience (int): Number of epochs with no improvement after
            which learning rate will be reduced. For example, if
            `patience = 2`, then we will ignore the first 2 epochs
            with no improvement, and will only decrease the LR after the
            3rd epoch if the loss still hasn't improved then.
            Default: 10.
        verbose (bool): If ``True``, prints a message to stdout for
            each update. Default: ``False``.
        cooldown (int): Number of epochs to wait before resuming
            normal operation after lr has been reduced. Default: 0.
        min_lr (float or list): A scalar or a list of scalars. A
            lower bound on the learning rate of all param groups
            or each group respectively. Default: 0.
        eps (float): Minimal decay applied to lr. If the difference
            between new and old lr is smaller than eps, the update is
            ignored. Default: 1e-8.

    Example:
        >>> optimizer = torch.optim.SGD(model.parameters(), lr=0.1, momentum=0.9)
        >>> scheduler = ReduceLROnPlateau(optimizer, 'min')
        >>> for epoch in range(10):
        >>>     train(...)
        >>>     val_loss = validate(...)
        >>>     # Note that step should be called after validate()
        >>>     scheduler.step(val_loss)
    """

    def __init__(
        self,
        optimizer,
        mode="min",
        aux_mode="min",
        factor=0.1,
        patience=10,
        initial_extra_patience=0,
        verbose=False,
        cooldown=0,
        min_lr=0,
        eps=1e-8,
    ):

        if factor >= 1.0:
            raise ValueError("Factor should be < 1.0.")
        self.factor = factor

        # Attach optimizer
        if not isinstance(optimizer, Optimizer):
            raise TypeError("{} is not an Optimizer".format(type(optimizer).__name__))
        self.optimizer = optimizer

        if isinstance(min_lr, list) or isinstance(min_lr, tuple):
            if len(min_lr) != len(optimizer.param_groups):
                raise ValueError("expected {} min_lrs, got {}".format(len(optimizer.param_groups), len(min_lr)))
            self.min_lrs = list(min_lr)
        else:
            self.min_lrs = [min_lr] * len(optimizer.param_groups)

        self.default_patience = patience
        self.effective_patience = patience + initial_extra_patience
        self.verbose = verbose
        self.cooldown = cooldown
        self.cooldown_counter = 0
        self.mode = mode
        self.aux_mode = aux_mode
        self.best = None
        self.best_aux = None
        self.num_bad_epochs = None
        self.mode_worse = None  # the worse value for the chosen mode
        self.eps = eps
        self.last_epoch = 0
        self._init_is_better(mode=mode)
        self._reset()

    def _reset(self):
        """Resets num_bad_epochs counter and cooldown counter."""
        self.best = self.mode_worse
        self.cooldown_counter = 0
        self.num_bad_epochs = 0

    def step(self, metric, auxiliary_metric=None):
        # convert `metrics` to float, in case it's a zero-dim Tensor
        current = float(metric)
        epoch = self.last_epoch + 1
        self.last_epoch = epoch

        is_better = False

        if self.mode == "min":
            if current < self.best:
                is_better = True

        if self.mode == "max":
            if current > self.best:
                is_better = True

        if current == self.best and auxiliary_metric:
            current_aux = float(auxiliary_metric)
            if self.aux_mode == "min":
                if current_aux < self.best_aux:
                    is_better = True

            if self.aux_mode == "max":
                if current_aux > self.best_aux:
                    is_better = True

        if is_better:
            self.best = current
            if auxiliary_metric:
                self.best_aux = auxiliary_metric
            self.num_bad_epochs = 0
        else:
            self.num_bad_epochs += 1

        if self.in_cooldown:
            self.cooldown_counter -= 1
            self.num_bad_epochs = 0  # ignore any bad epochs in cooldown

        if self.num_bad_epochs > self.effective_patience:
            self._reduce_lr(epoch)
            self.cooldown_counter = self.cooldown
            self.num_bad_epochs = 0
            self.effective_patience = self.default_patience

        self._last_lr = [group["lr"] for group in self.optimizer.param_groups]

    def _reduce_lr(self, epoch):
        for i, param_group in enumerate(self.optimizer.param_groups):
            old_lr = float(param_group["lr"])
            new_lr = max(old_lr * self.factor, self.min_lrs[i])
            if old_lr - new_lr > self.eps:
                param_group["lr"] = new_lr
                if self.verbose:
                    print("Epoch {:5d}: reducing learning rate" " of group {} to {:.4e}.".format(epoch, i, new_lr))

    @property
    def in_cooldown(self):
        return self.cooldown_counter > 0

    def _init_is_better(self, mode):
        if mode not in {"min", "max"}:
            raise ValueError("mode " + mode + " is unknown!")

        if mode == "min":
            self.mode_worse = inf
        else:  # mode == 'max':
            self.mode_worse = -inf

        self.mode = mode

    def state_dict(self):
        return {key: value for key, value in self.__dict__.items() if key != "optimizer"}

    def load_state_dict(self, state_dict):
        self.__dict__.update(state_dict)
        self._init_is_better(mode=self.mode)


def init_output_file(base_path: Union[str, Path], file_name: str) -> Path:
    """
    Creates a local file.
    :param base_path: the path to the directory
    :param file_name: the file name
    :return: the created file
    """
    base_path = Path(base_path)
    base_path.mkdir(parents=True, exist_ok=True)

    file = base_path / file_name
    open(file, "w", encoding="utf-8").close()
    return file


def convert_labels_to_one_hot(label_list: List[List[str]], label_dict: Dictionary) -> List[List[int]]:
    """
    Convert list of labels (strings) to a one hot list.
    :param label_list: list of labels
    :param label_dict: label dictionary
    :return: converted label list
    """
    return [[1 if label in labels else 0 for label in label_dict.get_items()] for labels in label_list]


def log_line(log):
    log.info("-" * 100)


def add_file_handler(log, output_file):
    init_output_file(output_file.parents[0], output_file.name)
    fh = logging.FileHandler(output_file, mode="w", encoding="utf-8")
    fh.setLevel(logging.INFO)
    formatter = logging.Formatter("%(asctime)-15s %(message)s")
    fh.setFormatter(formatter)
    log.addHandler(fh)
    return fh


<<<<<<< HEAD
def store_embeddings(data_points: Union[List[DT], Dataset], storage_mode: str):
    # if memory mode option 'none' delete everything
=======
def store_embeddings(
    data_points: Union[List[DataPoint], Dataset], storage_mode: str, dynamic_embeddings: Optional[List[str]] = None
):

>>>>>>> cbe683c5
    if isinstance(data_points, Dataset):
        data_points = list(_iter_dataset(data_points))

    # if memory mode option 'none' delete everything
    if storage_mode == "none":
        dynamic_embeddings = None

    # if dynamic embedding keys not passed, identify them automatically
    elif not dynamic_embeddings:
        dynamic_embeddings = identify_dynamic_embeddings(data_points[0])

    # always delete dynamic embeddings
    for data_point in data_points:
        data_point.clear_embeddings(dynamic_embeddings)

    # if storage mode is "cpu", send everything to CPU (pin to memory if we train on GPU)
    if storage_mode == "cpu":
        pin_memory = str(flair.device) != "cpu"
        for data_point in data_points:
            data_point.to("cpu", pin_memory=pin_memory)


def identify_dynamic_embeddings(data_point: DataPoint):
    dynamic_embeddings = []
    if isinstance(data_point, Sentence):
        first_token = data_point[0]
        for name, vector in first_token._embeddings.items():
            if vector.requires_grad:
                dynamic_embeddings.append(name)

    for name, vector in data_point._embeddings.items():
        if vector.requires_grad:
            dynamic_embeddings.append(name)
    return dynamic_embeddings<|MERGE_RESOLUTION|>--- conflicted
+++ resolved
@@ -365,15 +365,10 @@
     return fh
 
 
-<<<<<<< HEAD
-def store_embeddings(data_points: Union[List[DT], Dataset], storage_mode: str):
-    # if memory mode option 'none' delete everything
-=======
 def store_embeddings(
-    data_points: Union[List[DataPoint], Dataset], storage_mode: str, dynamic_embeddings: Optional[List[str]] = None
+    data_points: Union[List[DT], Dataset], storage_mode: str, dynamic_embeddings: Optional[List[str]] = None
 ):
 
->>>>>>> cbe683c5
     if isinstance(data_points, Dataset):
         data_points = list(_iter_dataset(data_points))
 
