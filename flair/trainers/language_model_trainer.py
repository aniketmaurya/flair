import datetime
from typing import List, Union
import logging
import math
import random
import sys
import time
from pathlib import Path
from typing import Iterable, Type, Union

import torch
from torch import cuda
from torch.optim import AdamW, Optimizer
from torch.optim.lr_scheduler import ReduceLROnPlateau
from torch.optim.sgd import SGD
from torch.utils.data import DataLoader, Dataset
from lightning.fabric import Fabric
from flair.optim import SGDW, ReduceLRWDOnPlateau

try:
    from apex import amp
except ImportError:
    amp = None

import flair
from flair.data import Dictionary
from flair.models import LanguageModel
from flair.training_utils import add_file_handler

log = logging.getLogger("flair")


class TextDataset(Dataset):
    def __init__(
        self,
        path: Union[str, Path],
        dictionary: Dictionary,
        expand_vocab: bool = False,
        forward: bool = True,
        split_on_char: bool = True,
        random_case_flip: bool = True,
        document_delimiter: str = "\n",
        shuffle: bool = True,
    ):
        path = Path(path)
        assert path.exists()

        self.path = path
        self.dictionary = dictionary
        self.split_on_char = split_on_char
        self.forward = forward
        self.random_case_flip = random_case_flip
        self.expand_vocab = expand_vocab
        self.document_delimiter = document_delimiter
        self.shuffle = shuffle

        if path.is_dir():
            self.files = sorted([f for f in path.iterdir() if f.exists()])
        else:
            self.files = [path]

    def __len__(self):
        return len(self.files)

    def __getitem__(self, index=0) -> torch.Tensor:
        """Tokenizes a text file on character basis."""
        if type(self.files[index]) is str:
            self.files[index] = Path(self.files[index])
        assert self.files[index].exists()

        with self.files[index].open("r", encoding="utf-8") as fin:
            text_lines: Iterable[str] = (
                doc + self.document_delimiter for doc in fin.read().split(self.document_delimiter) if doc
            )
            if self.random_case_flip:
                text_lines = map(self.random_casechange, text_lines)
            lines = list(map(list if self.split_on_char else str.split, text_lines))  # type: ignore # noqa: E501

        log.info(f"read text file with {len(lines)} lines")

        if self.shuffle:
            random.shuffle(lines)
            log.info("shuffled")

        if self.expand_vocab:
            for chars in lines:
                for char in chars:
                    self.dictionary.add_item(char)

        ids = torch.tensor(
            [self.dictionary.get_idx_for_item(char) for chars in lines for char in chars],
            dtype=torch.long,
        )
        if not self.forward:
            ids = ids.flip(0)
        return ids

    @staticmethod
    def random_casechange(line: str) -> str:
        no = random.randint(0, 99)
        if no == 0:
            line = line.lower()
        if no == 1:
            line = line.upper()
        return line


class TextCorpus(object):
    def __init__(
        self,
        path: Union[Path, str],
        dictionary: Dictionary,
        forward: bool = True,
        character_level: bool = True,
        random_case_flip: bool = True,
        document_delimiter: str = "\n",
    ):
        self.dictionary: Dictionary = dictionary
        self.forward = forward
        self.split_on_char = character_level
        self.random_case_flip = random_case_flip
        self.document_delimiter: str = document_delimiter

        path = Path(path)

        self.train = TextDataset(
            path / "train",
            dictionary,
            False,
            self.forward,
            self.split_on_char,
            self.random_case_flip,
            document_delimiter=self.document_delimiter,
            shuffle=True,
        )

        # TextDataset returns a list. valid and test are only one file,
        # so return the first element
        self.valid = TextDataset(
            path / "valid.txt",
            dictionary,
            False,
            self.forward,
            self.split_on_char,
            self.random_case_flip,
            document_delimiter=document_delimiter,
            shuffle=False,
        )[0]
        self.test = TextDataset(
            path / "test.txt",
            dictionary,
            False,
            self.forward,
            self.split_on_char,
            self.random_case_flip,
            document_delimiter=document_delimiter,
            shuffle=False,
        )[0]


class LanguageModelTrainer:
    def __init__(
        self,
        model: LanguageModel,
        corpus: TextCorpus,
        optimizer: Type[Optimizer] = SGD,
        test_mode: bool = False,
        epoch: int = 0,
        split: int = 0,
        loss: float = 10000,
        optimizer_state: dict = None,
        accelerator:str="auto",
        strategy:str = "auto",
        devices: Union[List[int], str, int] = "auto",
        num_nodes: int = 1,
        precision: Union[str, int] = "32-true",

    ):
        self.corpus: TextCorpus = corpus
        self.test_mode: bool = test_mode

        self.loss_function = torch.nn.CrossEntropyLoss()
        self.log_interval = 100
        self.epoch = epoch
        self.split = split
        self.loss = loss
        self.optimizer_state = optimizer_state

        # setup Fabric
        self.fabric = Fabric(accelerator=accelerator, devices=devices, precision=precision, num_nodes=num_nodes, strategy=strategy)
        self.model, self.optimizer = self.fabric.setup(model, optimizer)

    def train(
        self,
        base_path: Union[Path, str],
        sequence_length: int,
        learning_rate: float = 20,
        mini_batch_size: int = 100,
        anneal_factor: float = 0.25,
        patience: int = 10,
        clip=0.25,
        max_epochs: int = 1000,
        checkpoint: bool = False,
        grow_to_sequence_length: int = 0,
        num_workers: int = 2,
        use_amp: bool = False,
        amp_opt_level: str = "O1",
        **kwargs,
    ):
<<<<<<< HEAD
        self.fabric.launch()
        flair.device = self.fabric.device
=======
        if use_amp:
            if sys.version_info < (3, 0):
                raise RuntimeError("Apex currently only supports Python 3. Aborting.")
            if amp is None:
                raise RuntimeError(
                    "Failed to import apex. Please install apex from "
                    "https://www.github.com/nvidia/apex "
                    "to enable mixed-precision training."
                )
>>>>>>> 857337d4

        # cast string to Path
        base_path = Path(base_path)

        number_of_splits: int = len(self.corpus.train)

        val_data = self._batchify(self.corpus.valid, mini_batch_size)

        # error message if the validation dataset is too small
        if val_data.size(0) == 1:
            raise RuntimeError(
                f"ERROR: Your validation dataset is too small. For your "
                f"mini_batch_size, the data needs to "
                f"consist of at least {mini_batch_size * 2} characters!"
            )

        base_path.mkdir(parents=True, exist_ok=True)
        loss_txt = base_path / "loss.txt"
        savefile = base_path / "best-lm.pt"

        try:
            log_handler = add_file_handler(log, base_path / "training.log")

            best_val_loss = self.loss
            kwargs["lr"] = learning_rate
            optimizer = self.optimizer(self.model.parameters(), **kwargs)
            if self.optimizer_state is not None:
                optimizer.load_state_dict(self.optimizer_state)

            if isinstance(optimizer, (AdamW, SGDW)):
                scheduler: ReduceLROnPlateau = ReduceLRWDOnPlateau(
                    optimizer, verbose=True, factor=anneal_factor, patience=patience
                )
            else:
                scheduler = ReduceLROnPlateau(optimizer, verbose=True, factor=anneal_factor, patience=patience)

            training_generator = DataLoader(self.corpus.train, shuffle=False, num_workers=num_workers)
            training_generator = self.fabric.setup_dataloaders(training_generator)

            for epoch in range(self.epoch, max_epochs):
                epoch_start_time = time.time()
                # Shuffle training files randomly after serially iterating
                # through corpus one
                if epoch > 0:
                    training_generator = DataLoader(self.corpus.train, shuffle=True, num_workers=num_workers)
                    training_generator = self.fabric.setup_dataloaders(training_generator)
                    self.model.save_checkpoint(
                        base_path / f"epoch_{epoch}.pt",
                        optimizer,
                        epoch,
                        0,
                        best_val_loss,
                    )

                # iterate through training data, starting at
                # self.split (for checkpointing)
                for curr_split, train_slice in enumerate(training_generator, self.split):
                    if sequence_length < grow_to_sequence_length:
                        sequence_length += 1
                    log.info(f"Sequence length is {sequence_length}")

                    split_start_time = time.time()
                    # off by one for printing
                    curr_split += 1
                    train_data = self._batchify(train_slice.flatten(), mini_batch_size)

                    log.info("Split %d" % curr_split + "\t - ({:%H:%M:%S})".format(datetime.datetime.now()))

                    for group in optimizer.param_groups:
                        learning_rate = group["lr"]

                    # go into train mode
                    self.model.train()

                    # reset variables
                    hidden = self.model.init_hidden(mini_batch_size)

                    # not really sure what this does
                    ntokens = len(self.corpus.dictionary)

                    total_loss = torch.zeros(1, device=self.fabric.device)
                    start_time = time.time()

                    for batch, i in enumerate(range(0, train_data.size(0) - 1, sequence_length)):
                        data, targets = self._get_batch(train_data, i, sequence_length)

                        if not data.is_cuda and cuda.is_available():
                            log.info("Batch %d is not on CUDA, training will be very slow" % (batch))
                            raise Exception("data isnt on cuda")

                        self.model.zero_grad()
                        optimizer.zero_grad()

                        # do the forward pass in the model
                        output, rnn_output, hidden = self.model.forward(data, hidden)

                        # try to predict the targets
                        loss = self.loss_function(output.view(-1, ntokens), targets)
                        # Backward with Fabric
                        self.fabric.backward(loss)
                        # `clip_grad_norm` helps prevent the exploding gradient
                        # problem in RNNs / LSTMs.
                        torch.nn.utils.clip_grad_norm_(self.model.parameters(), clip)

                        optimizer.step()

                        total_loss += loss.data

                        # We detach the hidden state from how it was
                        # previously produced.
                        # If we didn't, the model would try backpropagating
                        # all the way to start of the dataset.
                        hidden = self._repackage_hidden(hidden)

                        # explicitly remove loss to clear up memory
                        del loss, output, rnn_output

                        if batch % self.log_interval == 0 and batch > 0:
                            cur_loss = total_loss.item() / self.log_interval
                            elapsed = time.time() - start_time
                            log.info(
                                f"| split {curr_split:3d}/{number_of_splits:3d} | {batch:5d}/{len(train_data) // sequence_length:5d} batches "
                                f"| ms/batch {elapsed * 1000 / self.log_interval:5.2f} | loss {cur_loss:5.4f} | ppl {math.exp(cur_loss):5.4f}"
                            )
                            total_loss = torch.zeros(1, device=self.fabric.device)
                            start_time = time.time()

                    ##########################################################
                    self.model.eval()

                    val_loss = self.evaluate(val_data, mini_batch_size, sequence_length)

                    # Save the model if the validation loss is the best we've
                    # seen so far.
                    if val_loss < best_val_loss:
                        self.model.save(savefile)
                        best_val_loss = val_loss
                        log.info("best split so far")

                    scheduler.step(val_loss)

                    log.info(f"best loss so far {best_val_loss:5.8f}")

                    log.info(self.model.generate_text())

                    if checkpoint:
                        self.model.save_checkpoint(
                            base_path / "checkpoint.pt",
                            optimizer,
                            epoch,
                            curr_split,
                            best_val_loss,
                        )

                    ##########################################################
                    # print info
                    ##########################################################
                    log.info("-" * 89)

                    summary = (
                        f"| end of split {curr_split:3d} /{number_of_splits:3d} | epoch {epoch + 1:3d} | time: "
                        f"{(time.time() - split_start_time):5.2f}s | valid loss {val_loss:5.4f} | valid ppl "
                        f"{math.exp(val_loss):5.4f} | learning rate {learning_rate:3.4f}"
                    )

                    with open(loss_txt, "a") as myfile:
                        myfile.write("%s\n" % summary)

                    log.info(summary)
                    log.info("-" * 89)
                    log.info("%d seconds for train split %d" % (time.time() - split_start_time, curr_split))

                log.info("Epoch time: %.2f" % (time.time() - epoch_start_time))

        except KeyboardInterrupt:
            log.info("-" * 89)
            log.info("Exiting from training early")
        finally:
            if log_handler is not None:
                log_handler.close()
                log.removeHandler(log_handler)

        ###############################################################################
        # final testing
        ###############################################################################
        test_data = self._batchify(self.corpus.test, mini_batch_size)
        test_loss = self.evaluate(test_data, mini_batch_size, sequence_length)

        summary = f"TEST: valid loss {test_loss:5.4f} | valid ppl {math.exp(test_loss):8.4f}"
        with open(loss_txt, "a") as myfile:
            myfile.write("%s\n" % summary)

        log.info(summary)
        log.info("-" * 89)

    def evaluate(self, data_source, eval_batch_size, sequence_length):
        # Turn on evaluation mode which disables dropout.
        self.model.eval()

        with torch.no_grad():
            total_loss = 0
            ntokens = len(self.corpus.dictionary)

            hidden = self.model.init_hidden(eval_batch_size)

            for i in range(0, data_source.size(0) - 1, sequence_length):
                data, targets = self._get_batch(data_source, i, sequence_length)
                prediction, rnn_output, hidden = self.model.forward(data, hidden)
                output_flat = prediction.view(-1, ntokens)
                total_loss += len(data) * self.loss_function(output_flat, targets).data
                hidden = self._repackage_hidden(hidden)
            return total_loss.item() / len(data_source)

    @staticmethod
    def _batchify(data, batch_size):
        # Work out how cleanly we can divide the dataset into bsz parts.
        nbatch = data.size(0) // batch_size
        # Trim off any extra elements that wouldn't cleanly fit (remainders).
        data = data.narrow(0, 0, nbatch * batch_size)
        # Evenly divide the data across the bsz batches.
        data = data.view(batch_size, -1).t().contiguous()
        return data

    @staticmethod
    def _get_batch(source, i, sequence_length):
        seq_len = min(sequence_length, len(source) - 1 - i)

        data = source[i : i + seq_len]
        target = source[i + 1 : i + 1 + seq_len].view(-1)

        return data, target

    @staticmethod
    def _repackage_hidden(h):
        """Wraps hidden states in new tensors, to detach them from their history."""
        return tuple(v.detach() for v in h)

    @staticmethod
    def load_checkpoint(
        checkpoint_file: Union[str, Path],
        corpus: TextCorpus,
        optimizer: Type[Optimizer] = SGD,
    ):
        if type(checkpoint_file) is str:
            checkpoint_file = Path(checkpoint_file)

        checkpoint = LanguageModel.load_checkpoint(checkpoint_file)
        return LanguageModelTrainer(
            checkpoint["model"],
            corpus,
            optimizer,
            epoch=checkpoint["epoch"],
            split=checkpoint["split"],
            loss=checkpoint["loss"],
            optimizer_state=checkpoint["optimizer_state_dict"],
        )<|MERGE_RESOLUTION|>--- conflicted
+++ resolved
@@ -207,20 +207,8 @@
         amp_opt_level: str = "O1",
         **kwargs,
     ):
-<<<<<<< HEAD
         self.fabric.launch()
         flair.device = self.fabric.device
-=======
-        if use_amp:
-            if sys.version_info < (3, 0):
-                raise RuntimeError("Apex currently only supports Python 3. Aborting.")
-            if amp is None:
-                raise RuntimeError(
-                    "Failed to import apex. Please install apex from "
-                    "https://www.github.com/nvidia/apex "
-                    "to enable mixed-precision training."
-                )
->>>>>>> 857337d4
 
         # cast string to Path
         base_path = Path(base_path)
