--- conflicted
+++ resolved
@@ -61,49 +61,6 @@
         self.epoch: int = epoch
         self.use_tensorboard: bool = use_tensorboard
 
-<<<<<<< HEAD
-    def save_best_model(self, base_path, save_checkpoint):
-        # delete previous best model
-        previous_best_path = self.get_best_model_path(base_path)
-        if os.path.exists(previous_best_path):
-            os.remove(previous_best_path)
-        if save_checkpoint:
-            best_checkpoint_path = previous_best_path.replace("model", "checkpoint")
-            if os.path.exists(best_checkpoint_path):
-                os.remove(best_checkpoint_path)
-        # save current best model
-        self.model.save(
-            base_path / f"best-model_epoch{self.epoch}.pt")
-        if save_checkpoint:
-            self.save_checkpoint(
-                base_path / f"best-checkpoint_epoch{self.epoch}.pt")
-
-    @staticmethod
-    def check_for_and_delete_previous_best_models(base_path, save_checkpoint):
-        all_best_model_names = [filename for filename in os.listdir(base_path) if
-                                filename.startswith("best-model_epoch")]
-        if len(all_best_model_names) != 0:
-            warnings.warn(
-                "There should be no best model saved at epoch 1 except there is a model from previous trainings in your training folder. All previous best models will be deleted.")
-        for single_model in all_best_model_names:
-            previous_best_path = os.path.join(base_path, single_model)
-            if os.path.exists(previous_best_path):
-                os.remove(previous_best_path)
-            if save_checkpoint:
-                best_checkpoint_path = previous_best_path.replace("model", "checkpoint")
-                if os.path.exists(best_checkpoint_path):
-                    os.remove(best_checkpoint_path)
-
-    def get_best_model_path(self, base_path, neglect_epoch=False):
-        all_best_model_names = [filename for filename in os.listdir(base_path) if
-                                     filename.startswith("best-model_epoch")]
-        if self.epoch>1 or neglect_epoch:
-            assert len(all_best_model_names)==1, "There should be exactly one best model saved at any epoch >1"
-            return os.path.join(base_path, all_best_model_names[0])
-        else:
-            assert len(all_best_model_names) == 0, "There should be no best model saved at epoch 1"
-            return ""
-=======
     def initialize_best_dev_score(self,log_dev):
         """
         Initialize the best score the model has seen so far.
@@ -145,7 +102,48 @@
 
 
 
->>>>>>> d685adbf
+
+    def save_best_model(self, base_path, save_checkpoint):
+        # delete previous best model
+        previous_best_path = self.get_best_model_path(base_path)
+        if os.path.exists(previous_best_path):
+            os.remove(previous_best_path)
+        if save_checkpoint:
+            best_checkpoint_path = previous_best_path.replace("model", "checkpoint")
+            if os.path.exists(best_checkpoint_path):
+                os.remove(best_checkpoint_path)
+        # save current best model
+        self.model.save(
+            base_path / f"best-model_epoch{self.epoch}.pt")
+        if save_checkpoint:
+            self.save_checkpoint(
+                base_path / f"best-checkpoint_epoch{self.epoch}.pt")
+
+    @staticmethod
+    def check_for_and_delete_previous_best_models(base_path, save_checkpoint):
+        all_best_model_names = [filename for filename in os.listdir(base_path) if
+                                filename.startswith("best-model_epoch")]
+        if len(all_best_model_names) != 0:
+            warnings.warn(
+                "There should be no best model saved at epoch 1 except there is a model from previous trainings in your training folder. All previous best models will be deleted.")
+        for single_model in all_best_model_names:
+            previous_best_path = os.path.join(base_path, single_model)
+            if os.path.exists(previous_best_path):
+                os.remove(previous_best_path)
+            if save_checkpoint:
+                best_checkpoint_path = previous_best_path.replace("model", "checkpoint")
+                if os.path.exists(best_checkpoint_path):
+                    os.remove(best_checkpoint_path)
+
+    def get_best_model_path(self, base_path, neglect_epoch=False):
+        all_best_model_names = [filename for filename in os.listdir(base_path) if
+                                     filename.startswith("best-model_epoch")]
+        if self.epoch>1 or neglect_epoch:
+            assert len(all_best_model_names)==1, "There should be exactly one best model saved at any epoch >1"
+            return os.path.join(base_path, all_best_model_names[0])
+        else:
+            assert len(all_best_model_names) == 0, "There should be no best model saved at epoch 1"
+            return ""
 
     def train(
             self,
@@ -180,11 +178,8 @@
             eval_on_train_fraction=0.0,
             eval_on_train_shuffle=False,
             save_model_each_k_epochs: int = 0,
-<<<<<<< HEAD
             save_best_checkpoints=False,
-=======
             main_score_type=("micro avg", 'f1-score'),
->>>>>>> d685adbf
             **kwargs,
     ) -> dict:
         """
@@ -221,11 +216,8 @@
         :param save_model_each_k_epochs: Each k epochs, a model state will be written out. If set to '5', a model will
         be saved each 5 epochs. Default is 0 which means no model saving.
         :param save_model_epoch_step: Each save_model_epoch_step'th epoch the thus far trained model will be saved
-<<<<<<< HEAD
         :param save_best_checkpoints: If True, in addition to saving the best model also the corresponding checkpoint is saved
-=======
         :param main_score_type: Type of metric to use for best model tracking and learning rate scheduling (if dev data is available, otherwise loss will be used)
->>>>>>> d685adbf
         :param kwargs: Other arguments for the Optimizer
         :return:
         """
