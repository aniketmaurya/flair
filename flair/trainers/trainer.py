--- conflicted
+++ resolved
@@ -34,7 +34,6 @@
     AnnealOnPlateau,
     WeightExtractor,
     add_file_handler,
-    identify_dynamic_embeddings,
     init_output_file,
     log_line,
     store_embeddings,
@@ -357,9 +356,6 @@
 
         micro_batch_size = mini_batch_chunk_size
 
-        # this field stores the names of all dynamic embeddings in the model (determined after first forward pass)
-        dynamic_embeddings = None
-
         # At any point you can hit Ctrl + C to break out of training early.
         try:
             if create_file_logs:
@@ -446,13 +442,8 @@
                 batch_loader = DataLoader(
                     train_data,
                     batch_size=mini_batch_size,
-<<<<<<< HEAD
-                    shuffle=shuffle if epoch > 1 else False,  # never shuffle the first epoch
-                    num_workers=0 if num_workers is None else num_workers,
-=======
                     shuffle=shuffle if epoch > 1 or isinstance(self.corpus, MultiCorpus) else False,  # never shuffle the first epoch
                     num_workers=num_workers,
->>>>>>> 4e719248
                     sampler=sampler,
                 )
 
@@ -516,12 +507,9 @@
 
                     seen_batches += 1
 
-                    # identify dynamic embeddings (always deleted) on first sentence
-                    if not dynamic_embeddings:
-                        dynamic_embeddings = identify_dynamic_embeddings(batch[0])
-
-                    # depending on memory mode, embeddings are moved to CPU, GPU or deleted
-                    store_embeddings(batch, embeddings_storage_mode, dynamic_embeddings)
+                    # depending on memory mode, embeddings are moved to CPU, GPU
+                    # or deleted
+                    store_embeddings(batch, embeddings_storage_mode)
 
                     batch_time += time.time() - start_time
                     if seen_batches % modulo == 0:
@@ -570,8 +558,9 @@
                     )
                     result_line += f"\t{train_eval_result.log_line}"
 
-                    # depending on memory mode, embeddings are moved to CPU, GPU or deleted
-                    store_embeddings(self.corpus.train, embeddings_storage_mode, dynamic_embeddings)
+                    # depending on memory mode, embeddings are moved to CPU, GPU
+                    # or deleted
+                    store_embeddings(self.corpus.train, embeddings_storage_mode)
 
                 if log_train_part:
                     train_part_eval_result = self.model.evaluate(
@@ -625,8 +614,9 @@
 
                     dev_score = dev_eval_result.main_score
 
-                    # depending on memory mode, embeddings are moved to CPU, GPU or deleted
-                    store_embeddings(self.corpus.dev, embeddings_storage_mode, dynamic_embeddings)
+                    # depending on memory mode, embeddings are moved to CPU, GPU
+                    # or deleted
+                    store_embeddings(self.corpus.dev, embeddings_storage_mode)
 
                     if use_tensorboard:
                         writer.add_scalar("dev_loss", dev_eval_result.loss, epoch)
@@ -661,8 +651,9 @@
                         f" {round(test_eval_result.main_score, 4)}"
                     )
 
-                    # depending on memory mode, embeddings are moved to CPU, GPU or deleted
-                    store_embeddings(self.corpus.test, embeddings_storage_mode, dynamic_embeddings)
+                    # depending on memory mode, embeddings are moved to CPU, GPU
+                    # or deleted
+                    store_embeddings(self.corpus.test, embeddings_storage_mode)
 
                     if use_tensorboard:
                         writer.add_scalar("test_loss", test_eval_result.loss, epoch)
