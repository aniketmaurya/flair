import logging
import re
from pathlib import Path
from typing import List, Union

import flair
from flair.data import (
    Sentence,
    Corpus,
    Token,
    FlairDataset,
)
from flair.datasets.base import find_train_dev_test_files
from flair.file_utils import cached_path, unzip_file

log = logging.getLogger("flair")


class UniversalDependenciesCorpus(Corpus):
    def __init__(
            self,
            data_folder: Union[str, Path],
            train_file=None,
            test_file=None,
            dev_file=None,
            in_memory: bool = True,
    ):
        """
        Instantiates a Corpus from CoNLL-U column-formatted task data such as the UD corpora

        :param data_folder: base folder with the task data
        :param train_file: the name of the train file
        :param test_file: the name of the test file
        :param dev_file: the name of the dev file, if None, dev data is sampled from train
        :param in_memory: If set to True, keeps full dataset in memory, otherwise does disk reads
        :return: a Corpus with annotated train, dev and test data
        """

        # find train, dev and test files if not specified
        dev_file, test_file, train_file = \
            find_train_dev_test_files(data_folder, dev_file, test_file, train_file)

        # get train data
        train = UniversalDependenciesDataset(train_file, in_memory=in_memory)

        # get test data
        test = UniversalDependenciesDataset(test_file, in_memory=in_memory) if test_file is not None else None

        # get dev data
        dev = UniversalDependenciesDataset(dev_file, in_memory=in_memory) if dev_file is not None else None

        super(UniversalDependenciesCorpus, self).__init__(
            train, dev, test, name=str(data_folder)
        )


class UniversalDependenciesDataset(FlairDataset):
    def __init__(self, path_to_conll_file: Union[str, Path], in_memory: bool = True):
        """
        Instantiates a column dataset in CoNLL-U format.

        :param path_to_conll_file: Path to the CoNLL-U formatted file
        :param in_memory: If set to True, keeps full dataset in memory, otherwise does disk reads
        """
        if type(path_to_conll_file) is str:
            path_to_conll_file = Path(path_to_conll_file)
        assert path_to_conll_file.exists()

        self.in_memory = in_memory
        self.path_to_conll_file = path_to_conll_file
        self.total_sentence_count: int = 0

        if self.in_memory:
            self.sentences: List[Sentence] = []
        else:
            self.indices: List[int] = []

        with open(str(self.path_to_conll_file), encoding="utf-8") as file:

            line = file.readline()
            position = 0
            sentence: Sentence = Sentence()
            while line:

                line = line.strip()
                fields: List[str] = re.split("\t+", line)
                if line == "":
                    if len(sentence) > 0:
                        self.total_sentence_count += 1
                        if self.in_memory:
                            self.sentences.append(sentence)
                        else:
                            self.indices.append(position)
                            position = file.tell()
                    sentence: Sentence = Sentence()

                elif line.startswith("#"):
                    line = file.readline()
                    continue
                elif "." in fields[0]:
                    line = file.readline()
                    continue
                elif "-" in fields[0]:
                    line = file.readline()
                    continue
                else:
                    token = Token(fields[1], head_id=int(fields[6]))
                    token.add_label("lemma", str(fields[2]))
                    token.add_label("upos", str(fields[3]))
                    token.add_label("pos", str(fields[4]))
                    token.add_label("dependency", str(fields[7]))

                    if len(fields) > 9 and 'SpaceAfter=No' in fields[9]:
                        token.whitespace_after = False

                    for morph in str(fields[5]).split("|"):
                        if "=" not in morph:
                            continue
                        token.add_label(morph.split("=")[0].lower(), morph.split("=")[1])

                    if len(fields) > 10 and str(fields[10]) == "Y":
                        token.add_label("frame", str(fields[11]))

                    sentence.add_token(token)

                line = file.readline()
            if len(sentence.tokens) > 0:
                self.total_sentence_count += 1
                if self.in_memory:
                    self.sentences.append(sentence)
                else:
                    self.indices.append(position)

    def is_in_memory(self) -> bool:
        return self.in_memory

    def __len__(self):
        return self.total_sentence_count

    def __getitem__(self, index: int = 0) -> Sentence:

        if self.in_memory:
            sentence = self.sentences[index]
        else:
            with open(str(self.path_to_conll_file), encoding="utf-8") as file:
                file.seek(self.indices[index])
                line = file.readline()
                sentence: Sentence = Sentence()
                while line:

                    line = line.strip()
                    fields: List[str] = re.split("\t+", line)
                    if line == "":
                        if len(sentence) > 0:
                            break

                    elif line.startswith("#"):
                        line = file.readline()
                        continue
                    elif "." in fields[0]:
                        line = file.readline()
                        continue
                    elif "-" in fields[0]:
                        line = file.readline()
                        continue
                    else:
                        token = Token(fields[1], head_id=int(fields[6]))
                        token.add_label("lemma", str(fields[2]))
                        token.add_label("upos", str(fields[3]))
                        token.add_label("pos", str(fields[4]))
                        token.add_label("dependency", str(fields[7]))

                        if len(fields) > 9 and 'SpaceAfter=No' in fields[9]:
                            token.whitespace_after = False

                        for morph in str(fields[5]).split("|"):
                            if "=" not in morph:
                                continue
                            token.add_label(
                                morph.split("=")[0].lower(), morph.split("=")[1]
                            )

                        if len(fields) > 10 and str(fields[10]) == "Y":
                            token.add_label("frame", str(fields[11]))

                        sentence.add_token(token)

                    line = file.readline()
        return sentence


class UD_ENGLISH(UniversalDependenciesCorpus):
    def __init__(self, base_path: Union[str, Path] = None, in_memory: bool = True):

        if type(base_path) == str:
            base_path: Path = Path(base_path)

        # this dataset name
        dataset_name = self.__class__.__name__.lower()

        # default dataset folder is the cache root
        if not base_path:
            base_path = Path(flair.cache_root) / "datasets"
        data_folder = base_path / dataset_name

        # download data if necessary
        web_path = "https://raw.githubusercontent.com/UniversalDependencies/UD_English-EWT/master"
        cached_path(f"{web_path}/en_ewt-ud-dev.conllu", Path("datasets") / dataset_name)
        cached_path(
            f"{web_path}/en_ewt-ud-test.conllu", Path("datasets") / dataset_name
        )
        cached_path(
            f"{web_path}/en_ewt-ud-train.conllu", Path("datasets") / dataset_name
        )

        super(UD_ENGLISH, self).__init__(data_folder, in_memory=in_memory)


class UD_GERMAN(UniversalDependenciesCorpus):
    def __init__(self, base_path: Union[str, Path] = None, in_memory: bool = True):

        if type(base_path) == str:
            base_path: Path = Path(base_path)

        # this dataset name
        dataset_name = self.__class__.__name__.lower()

        # default dataset folder is the cache root
        if not base_path:
            base_path = Path(flair.cache_root) / "datasets"
        data_folder = base_path / dataset_name

        # download data if necessary
        ud_path = "https://raw.githubusercontent.com/UniversalDependencies/UD_German-GSD/master"
        cached_path(f"{ud_path}/de_gsd-ud-dev.conllu", Path("datasets") / dataset_name)
        cached_path(f"{ud_path}/de_gsd-ud-test.conllu", Path("datasets") / dataset_name)
        cached_path(
            f"{ud_path}/de_gsd-ud-train.conllu", Path("datasets") / dataset_name
        )

        super(UD_GERMAN, self).__init__(data_folder, in_memory=in_memory)


class UD_GERMAN_HDT(UniversalDependenciesCorpus):
    def __init__(self, base_path: Union[str, Path] = None, in_memory: bool = False):

        if type(base_path) == str:
            base_path: Path = Path(base_path)

        # this dataset name
        dataset_name = self.__class__.__name__.lower()

        # default dataset folder is the cache root
        if not base_path:
            base_path = Path(flair.cache_root) / "datasets"
        data_folder = base_path / dataset_name

        # download data if necessary
        ud_path = (
            "https://raw.githubusercontent.com/UniversalDependencies/UD_German-HDT/dev"
        )
        cached_path(f"{ud_path}/de_hdt-ud-dev.conllu", Path("datasets") / dataset_name)
        cached_path(f"{ud_path}/de_hdt-ud-test.conllu", Path("datasets") / dataset_name)

        train_filenames = [
            "de_hdt-ud-train-a-1.conllu",
            "de_hdt-ud-train-a-2.conllu",
            "de_hdt-ud-train-b-1.conllu",
            "de_hdt-ud-train-b-2.conllu",
        ]

        for train_file in train_filenames:
            cached_path(
                f"{ud_path}/{train_file}", Path("datasets") / dataset_name / "original"
            )

        data_path = Path(flair.cache_root) / "datasets" / dataset_name

        new_train_file: Path = data_path / "de_hdt-ud-train-all.conllu"

        if not new_train_file.is_file():
            with open(new_train_file, "wt") as f_out:
                for train_filename in train_filenames:
                    with open(data_path / "original" / train_filename, "rt") as f_in:
                        f_out.write(f_in.read())

        super(UD_GERMAN_HDT, self).__init__(data_folder, in_memory=in_memory)


class UD_DUTCH(UniversalDependenciesCorpus):
    def __init__(self, base_path: Union[str, Path] = None, in_memory: bool = True):

        if type(base_path) == str:
            base_path: Path = Path(base_path)

        # this dataset name
        dataset_name = self.__class__.__name__.lower()

        # default dataset folder is the cache root
        if not base_path:
            base_path = Path(flair.cache_root) / "datasets"
        data_folder = base_path / dataset_name

        # download data if necessary
        ud_path = "https://raw.githubusercontent.com/UniversalDependencies/UD_Dutch-Alpino/master"
        cached_path(
            f"{ud_path}/nl_alpino-ud-dev.conllu", Path("datasets") / dataset_name
        )
        cached_path(
            f"{ud_path}/nl_alpino-ud-test.conllu", Path("datasets") / dataset_name
        )
        cached_path(
            f"{ud_path}/nl_alpino-ud-train.conllu", Path("datasets") / dataset_name
        )

        super(UD_DUTCH, self).__init__(data_folder, in_memory=in_memory)


class UD_FRENCH(UniversalDependenciesCorpus):
    def __init__(self, base_path: Union[str, Path] = None, in_memory: bool = True):

        if type(base_path) == str:
            base_path: Path = Path(base_path)

        # this dataset name
        dataset_name = self.__class__.__name__.lower()

        # default dataset folder is the cache root
        if not base_path:
            base_path = Path(flair.cache_root) / "datasets"
        data_folder = base_path / dataset_name

        # download data if necessary
        ud_path = "https://raw.githubusercontent.com/UniversalDependencies/UD_French-GSD/master"
        cached_path(f"{ud_path}/fr_gsd-ud-dev.conllu", Path("datasets") / dataset_name)
        cached_path(f"{ud_path}/fr_gsd-ud-test.conllu", Path("datasets") / dataset_name)
        cached_path(
            f"{ud_path}/fr_gsd-ud-train.conllu", Path("datasets") / dataset_name
        )
        super(UD_FRENCH, self).__init__(data_folder, in_memory=in_memory)


class UD_ITALIAN(UniversalDependenciesCorpus):
    def __init__(self, base_path: Union[str, Path] = None, in_memory: bool = True):

        if type(base_path) == str:
            base_path: Path = Path(base_path)

        # this dataset name
        dataset_name = self.__class__.__name__.lower()

        # default dataset folder is the cache root
        if not base_path:
            base_path = Path(flair.cache_root) / "datasets"
        data_folder = base_path / dataset_name

        # download data if necessary
        ud_path = "https://raw.githubusercontent.com/UniversalDependencies/UD_Italian-ISDT/master"
        cached_path(f"{ud_path}/it_isdt-ud-dev.conllu", Path("datasets") / dataset_name)
        cached_path(
            f"{ud_path}/it_isdt-ud-test.conllu", Path("datasets") / dataset_name
        )
        cached_path(
            f"{ud_path}/it_isdt-ud-train.conllu", Path("datasets") / dataset_name
        )
        super(UD_ITALIAN, self).__init__(data_folder, in_memory=in_memory)


class UD_SPANISH(UniversalDependenciesCorpus):
    def __init__(self, base_path: Union[str, Path] = None, in_memory: bool = True):

        if type(base_path) == str:
            base_path: Path = Path(base_path)

        # this dataset name
        dataset_name = self.__class__.__name__.lower()

        # default dataset folder is the cache root
        if not base_path:
            base_path = Path(flair.cache_root) / "datasets"
        data_folder = base_path / dataset_name

        # download data if necessary
        ud_path = "https://raw.githubusercontent.com/UniversalDependencies/UD_Spanish-GSD/master"
        cached_path(f"{ud_path}/es_gsd-ud-dev.conllu", Path("datasets") / dataset_name)
        cached_path(f"{ud_path}/es_gsd-ud-test.conllu", Path("datasets") / dataset_name)
        cached_path(
            f"{ud_path}/es_gsd-ud-train.conllu", Path("datasets") / dataset_name
        )
        super(UD_SPANISH, self).__init__(data_folder, in_memory=in_memory)


class UD_PORTUGUESE(UniversalDependenciesCorpus):
    def __init__(self, base_path: Union[str, Path] = None, in_memory: bool = True):

        if type(base_path) == str:
            base_path: Path = Path(base_path)

        # this dataset name
        dataset_name = self.__class__.__name__.lower()

        # default dataset folder is the cache root
        if not base_path:
            base_path = Path(flair.cache_root) / "datasets"
        data_folder = base_path / dataset_name

        # download data if necessary
        ud_path = "https://raw.githubusercontent.com/UniversalDependencies/UD_Portuguese-Bosque/master"
        cached_path(
            f"{ud_path}/pt_bosque-ud-dev.conllu", Path("datasets") / dataset_name
        )
        cached_path(
            f"{ud_path}/pt_bosque-ud-test.conllu", Path("datasets") / dataset_name
        )
        cached_path(
            f"{ud_path}/pt_bosque-ud-train.conllu", Path("datasets") / dataset_name
        )
        super(UD_PORTUGUESE, self).__init__(data_folder, in_memory=in_memory)


class UD_ROMANIAN(UniversalDependenciesCorpus):
    def __init__(self, base_path: Union[str, Path] = None, in_memory: bool = True):

        if type(base_path) == str:
            base_path: Path = Path(base_path)

        # this dataset name
        dataset_name = self.__class__.__name__.lower()

        # default dataset folder is the cache root
        if not base_path:
            base_path = Path(flair.cache_root) / "datasets"
        data_folder = base_path / dataset_name

        # download data if necessary
        ud_path = "https://raw.githubusercontent.com/UniversalDependencies/UD_Romanian-RRT/master"
        cached_path(f"{ud_path}/ro_rrt-ud-dev.conllu", Path("datasets") / dataset_name)
        cached_path(f"{ud_path}/ro_rrt-ud-test.conllu", Path("datasets") / dataset_name)
        cached_path(
            f"{ud_path}/ro_rrt-ud-train.conllu", Path("datasets") / dataset_name
        )
        super(UD_ROMANIAN, self).__init__(data_folder, in_memory=in_memory)


class UD_CATALAN(UniversalDependenciesCorpus):
    def __init__(self, base_path: Union[str, Path] = None, in_memory: bool = True):

        if type(base_path) == str:
            base_path: Path = Path(base_path)

        # this dataset name
        dataset_name = self.__class__.__name__.lower()

        # default dataset folder is the cache root
        if not base_path:
            base_path = Path(flair.cache_root) / "datasets"
        data_folder = base_path / dataset_name

        # download data if necessary
        ud_path = "https://raw.githubusercontent.com/UniversalDependencies/UD_Catalan-AnCora/master"
        cached_path(
            f"{ud_path}/ca_ancora-ud-dev.conllu", Path("datasets") / dataset_name
        )
        cached_path(
            f"{ud_path}/ca_ancora-ud-test.conllu", Path("datasets") / dataset_name
        )
        cached_path(
            f"{ud_path}/ca_ancora-ud-train.conllu", Path("datasets") / dataset_name
        )
        super(UD_CATALAN, self).__init__(data_folder, in_memory=in_memory)


class UD_POLISH(UniversalDependenciesCorpus):
    def __init__(self, base_path: Union[str, Path] = None, in_memory: bool = True):

        if type(base_path) == str:
            base_path: Path = Path(base_path)

        # this dataset name
        dataset_name = self.__class__.__name__.lower()

        # default dataset folder is the cache root
        if not base_path:
            base_path = Path(flair.cache_root) / "datasets"
        data_folder = base_path / dataset_name

        # download data if necessary
        ud_path = "https://raw.githubusercontent.com/UniversalDependencies/UD_Polish-LFG/master"
        cached_path(f"{ud_path}/pl_lfg-ud-dev.conllu", Path("datasets") / dataset_name)
        cached_path(f"{ud_path}/pl_lfg-ud-test.conllu", Path("datasets") / dataset_name)
        cached_path(
            f"{ud_path}/pl_lfg-ud-train.conllu", Path("datasets") / dataset_name
        )

        super(UD_POLISH, self).__init__(data_folder, in_memory=in_memory)


class UD_CZECH(UniversalDependenciesCorpus):
    def __init__(self, base_path: Union[str, Path] = None, in_memory: bool = False):

        if type(base_path) == str:
            base_path: Path = Path(base_path)

        # this dataset name
        dataset_name = self.__class__.__name__.lower()

        # default dataset folder is the cache root
        if not base_path:
            base_path = Path(flair.cache_root) / "datasets"
        data_folder = base_path / dataset_name

        # download data if necessary
        ud_path = "https://raw.githubusercontent.com/UniversalDependencies/UD_Czech-PDT/master"
        cached_path(f"{ud_path}/cs_pdt-ud-dev.conllu", Path("datasets") / dataset_name)
        cached_path(f"{ud_path}/cs_pdt-ud-test.conllu", Path("datasets") / dataset_name)
        cached_path(
            f"{ud_path}/cs_pdt-ud-train-c.conllu",
            Path("datasets") / dataset_name / "original",
        )
        cached_path(
            f"{ud_path}/cs_pdt-ud-train-l.conllu",
            Path("datasets") / dataset_name / "original",
        )
        cached_path(
            f"{ud_path}/cs_pdt-ud-train-m.conllu",
            Path("datasets") / dataset_name / "original",
        )
        cached_path(
            f"{ud_path}/cs_pdt-ud-train-v.conllu",
            Path("datasets") / dataset_name / "original",
        )
        data_path = Path(flair.cache_root) / "datasets" / dataset_name

        train_filenames = [
            "cs_pdt-ud-train-c.conllu",
            "cs_pdt-ud-train-l.conllu",
            "cs_pdt-ud-train-m.conllu",
            "cs_pdt-ud-train-v.conllu",
        ]

        new_train_file: Path = data_path / "cs_pdt-ud-train-all.conllu"

        if not new_train_file.is_file():
            with open(new_train_file, "wt") as f_out:
                for train_filename in train_filenames:
                    with open(data_path / "original" / train_filename, "rt") as f_in:
                        f_out.write(f_in.read())
        super(UD_CZECH, self).__init__(data_folder, in_memory=in_memory)


class UD_SLOVAK(UniversalDependenciesCorpus):
    def __init__(self, base_path: Union[str, Path] = None, in_memory: bool = True):

        if type(base_path) == str:
            base_path: Path = Path(base_path)

        # this dataset name
        dataset_name = self.__class__.__name__.lower()

        # default dataset folder is the cache root
        if not base_path:
            base_path = Path(flair.cache_root) / "datasets"
        data_folder = base_path / dataset_name

        # download data if necessary
        ud_path = "https://raw.githubusercontent.com/UniversalDependencies/UD_Slovak-SNK/master"
        cached_path(f"{ud_path}/sk_snk-ud-dev.conllu", Path("datasets") / dataset_name)
        cached_path(f"{ud_path}/sk_snk-ud-test.conllu", Path("datasets") / dataset_name)
        cached_path(
            f"{ud_path}/sk_snk-ud-train.conllu", Path("datasets") / dataset_name
        )

        super(UD_SLOVAK, self).__init__(data_folder, in_memory=in_memory)


class UD_SWEDISH(UniversalDependenciesCorpus):
    def __init__(self, base_path: Union[str, Path] = None, in_memory: bool = True):

        if type(base_path) == str:
            base_path: Path = Path(base_path)

        # this dataset name
        dataset_name = self.__class__.__name__.lower()

        # default dataset folder is the cache root
        if not base_path:
            base_path = Path(flair.cache_root) / "datasets"
        data_folder = base_path / dataset_name

        # download data if necessary
        ud_path = "https://raw.githubusercontent.com/UniversalDependencies/UD_Swedish-Talbanken/master"
        cached_path(
            f"{ud_path}/sv_talbanken-ud-dev.conllu", Path("datasets") / dataset_name
        )
        cached_path(
            f"{ud_path}/sv_talbanken-ud-test.conllu", Path("datasets") / dataset_name
        )
        cached_path(
            f"{ud_path}/sv_talbanken-ud-train.conllu", Path("datasets") / dataset_name
        )

        super(UD_SWEDISH, self).__init__(data_folder, in_memory=in_memory)


class UD_DANISH(UniversalDependenciesCorpus):
    def __init__(self, base_path: Union[str, Path] = None, in_memory: bool = True):

        if type(base_path) == str:
            base_path: Path = Path(base_path)

        # this dataset name
        dataset_name = self.__class__.__name__.lower()

        # default dataset folder is the cache root
        if not base_path:
            base_path = Path(flair.cache_root) / "datasets"
        data_folder = base_path / dataset_name

        # download data if necessary
        ud_path = "https://raw.githubusercontent.com/UniversalDependencies/UD_Danish-DDT/master"
        cached_path(f"{ud_path}/da_ddt-ud-dev.conllu", Path("datasets") / dataset_name)
        cached_path(f"{ud_path}/da_ddt-ud-test.conllu", Path("datasets") / dataset_name)
        cached_path(
            f"{ud_path}/da_ddt-ud-train.conllu", Path("datasets") / dataset_name
        )

        super(UD_DANISH, self).__init__(data_folder, in_memory=in_memory)


class UD_NORWEGIAN(UniversalDependenciesCorpus):
    def __init__(self, base_path: Union[str, Path] = None, in_memory: bool = True):

        if type(base_path) == str:
            base_path: Path = Path(base_path)

        # this dataset name
        dataset_name = self.__class__.__name__.lower()

        # default dataset folder is the cache root
        if not base_path:
            base_path = Path(flair.cache_root) / "datasets"
        data_folder = base_path / dataset_name

        # download data if necessary
        ud_path = "https://raw.githubusercontent.com/UniversalDependencies/UD_Norwegian-Bokmaal/master"
        cached_path(
            f"{ud_path}/no_bokmaal-ud-dev.conllu", Path("datasets") / dataset_name
        )
        cached_path(
            f"{ud_path}/no_bokmaal-ud-test.conllu", Path("datasets") / dataset_name
        )
        cached_path(
            f"{ud_path}/no_bokmaal-ud-train.conllu", Path("datasets") / dataset_name
        )

        super(UD_NORWEGIAN, self).__init__(data_folder, in_memory=in_memory)


class UD_FINNISH(UniversalDependenciesCorpus):
    def __init__(self, base_path: Union[str, Path] = None, in_memory: bool = True):

        if type(base_path) == str:
            base_path: Path = Path(base_path)

        # this dataset name
        dataset_name = self.__class__.__name__.lower()

        # default dataset folder is the cache root
        if not base_path:
            base_path = Path(flair.cache_root) / "datasets"
        data_folder = base_path / dataset_name

        # download data if necessary
        ud_path = "https://raw.githubusercontent.com/UniversalDependencies/UD_Finnish-TDT/master"
        cached_path(f"{ud_path}/fi_tdt-ud-dev.conllu", Path("datasets") / dataset_name)
        cached_path(f"{ud_path}/fi_tdt-ud-test.conllu", Path("datasets") / dataset_name)
        cached_path(
            f"{ud_path}/fi_tdt-ud-train.conllu", Path("datasets") / dataset_name
        )

        super(UD_FINNISH, self).__init__(data_folder, in_memory=in_memory)


class UD_SLOVENIAN(UniversalDependenciesCorpus):
    def __init__(self, base_path: Union[str, Path] = None, in_memory: bool = True):

        if type(base_path) == str:
            base_path: Path = Path(base_path)

        # this dataset name
        dataset_name = self.__class__.__name__.lower()

        # default dataset folder is the cache root
        if not base_path:
            base_path = Path(flair.cache_root) / "datasets"
        data_folder = base_path / dataset_name

        # download data if necessary
        ud_path = "https://raw.githubusercontent.com/UniversalDependencies/UD_Slovenian-SSJ/master"
        cached_path(f"{ud_path}/sl_ssj-ud-dev.conllu", Path("datasets") / dataset_name)
        cached_path(f"{ud_path}/sl_ssj-ud-test.conllu", Path("datasets") / dataset_name)
        cached_path(
            f"{ud_path}/sl_ssj-ud-train.conllu", Path("datasets") / dataset_name
        )

        super(UD_SLOVENIAN, self).__init__(data_folder, in_memory=in_memory)


class UD_CROATIAN(UniversalDependenciesCorpus):
    def __init__(self, base_path: Union[str, Path] = None, in_memory: bool = True):

        if type(base_path) == str:
            base_path: Path = Path(base_path)

        # this dataset name
        dataset_name = self.__class__.__name__.lower()

        # default dataset folder is the cache root
        if not base_path:
            base_path = Path(flair.cache_root) / "datasets"
        data_folder = base_path / dataset_name

        # download data if necessary
        ud_path = "https://raw.githubusercontent.com/UniversalDependencies/UD_Croatian-SET/master"
        cached_path(f"{ud_path}/hr_set-ud-dev.conllu", Path("datasets") / dataset_name)
        cached_path(f"{ud_path}/hr_set-ud-test.conllu", Path("datasets") / dataset_name)
        cached_path(
            f"{ud_path}/hr_set-ud-train.conllu", Path("datasets") / dataset_name
        )

        super(UD_CROATIAN, self).__init__(data_folder, in_memory=in_memory)


class UD_SERBIAN(UniversalDependenciesCorpus):
    def __init__(self, base_path: Union[str, Path] = None, in_memory: bool = True):

        if type(base_path) == str:
            base_path: Path = Path(base_path)

        # this dataset name
        dataset_name = self.__class__.__name__.lower()

        # default dataset folder is the cache root
        if not base_path:
            base_path = Path(flair.cache_root) / "datasets"
        data_folder = base_path / dataset_name

        # download data if necessary
        ud_path = "https://raw.githubusercontent.com/UniversalDependencies/UD_Serbian-SET/master"
        cached_path(f"{ud_path}/sr_set-ud-dev.conllu", Path("datasets") / dataset_name)
        cached_path(f"{ud_path}/sr_set-ud-test.conllu", Path("datasets") / dataset_name)
        cached_path(
            f"{ud_path}/sr_set-ud-train.conllu", Path("datasets") / dataset_name
        )

        super(UD_SERBIAN, self).__init__(data_folder, in_memory=in_memory)


class UD_BULGARIAN(UniversalDependenciesCorpus):
    def __init__(self, base_path: Union[str, Path] = None, in_memory: bool = True):

        if type(base_path) == str:
            base_path: Path = Path(base_path)

        # this dataset name
        dataset_name = self.__class__.__name__.lower()

        # default dataset folder is the cache root
        if not base_path:
            base_path = Path(flair.cache_root) / "datasets"
        data_folder = base_path / dataset_name

        # download data if necessary
        ud_path = "https://raw.githubusercontent.com/UniversalDependencies/UD_Bulgarian-BTB/master"
        cached_path(f"{ud_path}/bg_btb-ud-dev.conllu", Path("datasets") / dataset_name)
        cached_path(f"{ud_path}/bg_btb-ud-test.conllu", Path("datasets") / dataset_name)
        cached_path(
            f"{ud_path}/bg_btb-ud-train.conllu", Path("datasets") / dataset_name
        )

        super(UD_BULGARIAN, self).__init__(data_folder, in_memory=in_memory)


class UD_ARABIC(UniversalDependenciesCorpus):
    def __init__(self, base_path: Union[str, Path] = None, in_memory: bool = True):

        if type(base_path) == str:
            base_path: Path = Path(base_path)

        # this dataset name
        dataset_name = self.__class__.__name__.lower()

        # default dataset folder is the cache root
        if not base_path:
            base_path = Path(flair.cache_root) / "datasets"
        data_folder = base_path / dataset_name

        # download data if necessary
        ud_path = "https://raw.githubusercontent.com/UniversalDependencies/UD_Arabic-PADT/master"
        cached_path(f"{ud_path}/ar_padt-ud-dev.conllu", Path("datasets") / dataset_name)
        cached_path(
            f"{ud_path}/ar_padt-ud-test.conllu", Path("datasets") / dataset_name
        )
        cached_path(
            f"{ud_path}/ar_padt-ud-train.conllu", Path("datasets") / dataset_name
        )
        super(UD_ARABIC, self).__init__(data_folder, in_memory=in_memory)


class UD_HEBREW(UniversalDependenciesCorpus):
    def __init__(self, base_path: Union[str, Path] = None, in_memory: bool = True):

        if type(base_path) == str:
            base_path: Path = Path(base_path)

        # this dataset name
        dataset_name = self.__class__.__name__.lower()

        # default dataset folder is the cache root
        if not base_path:
            base_path = Path(flair.cache_root) / "datasets"
        data_folder = base_path / dataset_name

        # download data if necessary
        ud_path = "https://raw.githubusercontent.com/UniversalDependencies/UD_Hebrew-HTB/master"
        cached_path(f"{ud_path}/he_htb-ud-dev.conllu", Path("datasets") / dataset_name)
        cached_path(f"{ud_path}/he_htb-ud-test.conllu", Path("datasets") / dataset_name)
        cached_path(
            f"{ud_path}/he_htb-ud-train.conllu", Path("datasets") / dataset_name
        )
        super(UD_HEBREW, self).__init__(data_folder, in_memory=in_memory)


class UD_TURKISH(UniversalDependenciesCorpus):
    def __init__(self, base_path: Union[str, Path] = None, in_memory: bool = True):

        if type(base_path) == str:
            base_path: Path = Path(base_path)

        # this dataset name
        dataset_name = self.__class__.__name__.lower()

        # default dataset folder is the cache root
        if not base_path:
            base_path = Path(flair.cache_root) / "datasets"
        data_folder = base_path / dataset_name

        # download data if necessary
        ud_path = "https://raw.githubusercontent.com/UniversalDependencies/UD_Turkish-IMST/master"
        cached_path(f"{ud_path}/tr_imst-ud-dev.conllu", Path("datasets") / dataset_name)
        cached_path(
            f"{ud_path}/tr_imst-ud-test.conllu", Path("datasets") / dataset_name
        )
        cached_path(
            f"{ud_path}/tr_imst-ud-train.conllu", Path("datasets") / dataset_name
        )

        super(UD_TURKISH, self).__init__(data_folder, in_memory=in_memory)


class UD_PERSIAN(UniversalDependenciesCorpus):
    def __init__(self, base_path: Union[str, Path] = None, in_memory: bool = True):

        if type(base_path) == str:
            base_path: Path = Path(base_path)

        # this dataset name
        dataset_name = self.__class__.__name__.lower()

        # default dataset folder is the cache root
        if not base_path:
            base_path = Path(flair.cache_root) / "datasets"
        data_folder = base_path / dataset_name

        # download data if necessary
        ud_path = "https://raw.githubusercontent.com/UniversalDependencies/UD_Persian-Seraji/master"
        cached_path(
            f"{ud_path}/fa_seraji-ud-dev.conllu", Path("datasets") / dataset_name
        )
        cached_path(
            f"{ud_path}/fa_seraji-ud-test.conllu", Path("datasets") / dataset_name
        )
        cached_path(
            f"{ud_path}/fa_seraji-ud-train.conllu", Path("datasets") / dataset_name
        )

        super(UD_PERSIAN, self).__init__(data_folder, in_memory=in_memory)


class UD_RUSSIAN(UniversalDependenciesCorpus):
    def __init__(self, base_path: Union[str, Path] = None, in_memory: bool = True):

        if type(base_path) == str:
            base_path: Path = Path(base_path)

        # this dataset name
        dataset_name = self.__class__.__name__.lower()

        # default dataset folder is the cache root
        if not base_path:
            base_path = Path(flair.cache_root) / "datasets"
        data_folder = base_path / dataset_name

        # download data if necessary
        ud_path = "https://raw.githubusercontent.com/UniversalDependencies/UD_Russian-SynTagRus/master"
        cached_path(
            f"{ud_path}/ru_syntagrus-ud-dev.conllu", Path("datasets") / dataset_name
        )
        cached_path(
            f"{ud_path}/ru_syntagrus-ud-test.conllu", Path("datasets") / dataset_name
        )
        cached_path(
            f"{ud_path}/ru_syntagrus-ud-train.conllu", Path("datasets") / dataset_name
        )

        super(UD_RUSSIAN, self).__init__(data_folder, in_memory=in_memory)


class UD_HINDI(UniversalDependenciesCorpus):
    def __init__(self, base_path: Union[str, Path] = None, in_memory: bool = True):

        if type(base_path) == str:
            base_path: Path = Path(base_path)

        # this dataset name
        dataset_name = self.__class__.__name__.lower()

        # default dataset folder is the cache root
        if not base_path:
            base_path = Path(flair.cache_root) / "datasets"
        data_folder = base_path / dataset_name

        # download data if necessary
        ud_path = "https://raw.githubusercontent.com/UniversalDependencies/UD_Hindi-HDTB/master"
        cached_path(f"{ud_path}/hi_hdtb-ud-dev.conllu", Path("datasets") / dataset_name)
        cached_path(
            f"{ud_path}/hi_hdtb-ud-test.conllu", Path("datasets") / dataset_name
        )
        cached_path(
            f"{ud_path}/hi_hdtb-ud-train.conllu", Path("datasets") / dataset_name
        )

        super(UD_HINDI, self).__init__(data_folder, in_memory=in_memory)


class UD_INDONESIAN(UniversalDependenciesCorpus):
    def __init__(self, base_path: Union[str, Path] = None, in_memory: bool = True):

        if type(base_path) == str:
            base_path: Path = Path(base_path)

        # this dataset name
        dataset_name = self.__class__.__name__.lower()

        # default dataset folder is the cache root
        if not base_path:
            base_path = Path(flair.cache_root) / "datasets"
        data_folder = base_path / dataset_name

        # download data if necessary
        ud_path = "https://raw.githubusercontent.com/UniversalDependencies/UD_Indonesian-GSD/master"
        cached_path(f"{ud_path}/id_gsd-ud-dev.conllu", Path("datasets") / dataset_name)
        cached_path(f"{ud_path}/id_gsd-ud-test.conllu", Path("datasets") / dataset_name)
        cached_path(
            f"{ud_path}/id_gsd-ud-train.conllu", Path("datasets") / dataset_name
        )

        super(UD_INDONESIAN, self).__init__(data_folder, in_memory=in_memory)


class UD_JAPANESE(UniversalDependenciesCorpus):
    def __init__(self, base_path: Union[str, Path] = None, in_memory: bool = True):

        if type(base_path) == str:
            base_path: Path = Path(base_path)

        # this dataset name
        dataset_name = self.__class__.__name__.lower()

        # default dataset folder is the cache root
        if not base_path:
            base_path = Path(flair.cache_root) / "datasets"
        data_folder = base_path / dataset_name

        # download data if necessary
        ud_path = "https://raw.githubusercontent.com/UniversalDependencies/UD_Japanese-GSD/master"
        cached_path(f"{ud_path}/ja_gsd-ud-dev.conllu", Path("datasets") / dataset_name)
        cached_path(f"{ud_path}/ja_gsd-ud-test.conllu", Path("datasets") / dataset_name)
        cached_path(
            f"{ud_path}/ja_gsd-ud-train.conllu", Path("datasets") / dataset_name
        )

        super(UD_JAPANESE, self).__init__(data_folder, in_memory=in_memory)


class UD_CHINESE(UniversalDependenciesCorpus):
    def __init__(self, base_path: Union[str, Path] = None, in_memory: bool = True):

        if type(base_path) == str:
            base_path: Path = Path(base_path)

        # this dataset name
        dataset_name = self.__class__.__name__.lower()

        # default dataset folder is the cache root
        if not base_path:
            base_path = Path(flair.cache_root) / "datasets"
        data_folder = base_path / dataset_name

        # download data if necessary
        ud_path = "https://raw.githubusercontent.com/UniversalDependencies/UD_Chinese-GSD/master"
        cached_path(f"{ud_path}/zh_gsd-ud-dev.conllu", Path("datasets") / dataset_name)
        cached_path(f"{ud_path}/zh_gsd-ud-test.conllu", Path("datasets") / dataset_name)
        cached_path(
            f"{ud_path}/zh_gsd-ud-train.conllu", Path("datasets") / dataset_name
        )

        super(UD_CHINESE, self).__init__(data_folder, in_memory=in_memory)


class UD_KOREAN(UniversalDependenciesCorpus):
    def __init__(self, base_path: Union[str, Path] = None, in_memory: bool = True):

        if type(base_path) == str:
            base_path: Path = Path(base_path)

        # this dataset name
        dataset_name = self.__class__.__name__.lower()

        # default dataset folder is the cache root
        if not base_path:
            base_path = Path(flair.cache_root) / "datasets"
        data_folder = base_path / dataset_name

        # download data if necessary
        ud_path = "https://raw.githubusercontent.com/UniversalDependencies/UD_Korean-Kaist/master"
        cached_path(
            f"{ud_path}/ko_kaist-ud-dev.conllu", Path("datasets") / dataset_name
        )
        cached_path(
            f"{ud_path}/ko_kaist-ud-test.conllu", Path("datasets") / dataset_name
        )
        cached_path(
            f"{ud_path}/ko_kaist-ud-train.conllu", Path("datasets") / dataset_name
        )

        super(UD_KOREAN, self).__init__(data_folder, in_memory=in_memory)


class UD_BASQUE(UniversalDependenciesCorpus):
    def __init__(self, base_path: Union[str, Path] = None, in_memory: bool = True):

        if type(base_path) == str:
            base_path: Path = Path(base_path)

        # this dataset name
        dataset_name = self.__class__.__name__.lower()

        # default dataset folder is the cache root
        if not base_path:
            base_path = Path(flair.cache_root) / "datasets"
        data_folder = base_path / dataset_name

        # download data if necessary
        ud_path = "https://raw.githubusercontent.com/UniversalDependencies/UD_Basque-BDT/master"
        cached_path(f"{ud_path}/eu_bdt-ud-dev.conllu", Path("datasets") / dataset_name)
        cached_path(f"{ud_path}/eu_bdt-ud-test.conllu", Path("datasets") / dataset_name)
        cached_path(
            f"{ud_path}/eu_bdt-ud-train.conllu", Path("datasets") / dataset_name
        )

        super(UD_BASQUE, self).__init__(data_folder, in_memory=in_memory)


class UD_CHINESE_KYOTO(UniversalDependenciesCorpus):
    def __init__(self, base_path: Union[str, Path] = None, in_memory: bool = True):

        if type(base_path) == str:
            base_path: Path = Path(base_path)

        # this dataset name
        dataset_name = self.__class__.__name__.lower()

        # default dataset folder is the cache root
        if not base_path:
            base_path = Path(flair.cache_root) / "datasets"
        data_folder = base_path / dataset_name

        # download data if necessary
        web_path = "https://raw.githubusercontent.com/UniversalDependencies/UD_Classical_Chinese-Kyoto/master"
        cached_path(f"{web_path}/lzh_kyoto-ud-dev.conllu", Path("datasets") / dataset_name)
        cached_path(
            f"{web_path}/lzh_kyoto-ud-test.conllu", Path("datasets") / dataset_name
        )
        cached_path(
            f"{web_path}/lzh_kyoto-ud-train.conllu", Path("datasets") / dataset_name
        )

        super(UD_CHINESE_KYOTO, self).__init__(data_folder, in_memory=in_memory)


class UD_GREEK(UniversalDependenciesCorpus):
    def __init__(self, base_path: Union[str, Path] = None, in_memory: bool = True):

        if type(base_path) == str:
            base_path: Path = Path(base_path)

        # this dataset name
        dataset_name = self.__class__.__name__.lower()

        # default dataset folder is the cache root
        if not base_path:
            base_path = Path(flair.cache_root) / "datasets"
        data_folder = base_path / dataset_name

        # download data if necessary
        web_path = "https://raw.githubusercontent.com/UniversalDependencies/UD_Greek-GDT/master"
        cached_path(f"{web_path}/el_gdt-ud-dev.conllu", Path("datasets") / dataset_name)
        cached_path(
            f"{web_path}/el_gdt-ud-test.conllu", Path("datasets") / dataset_name
        )
        cached_path(
            f"{web_path}/el_gdt-ud-train.conllu", Path("datasets") / dataset_name
        )

        super(UD_GREEK, self).__init__(data_folder, in_memory=in_memory)
        

class UD_NAIJA(UniversalDependenciesCorpus):
    def __init__(self, base_path: Union[str, Path] = None, in_memory: bool = True):

        if type(base_path) == str:
            base_path: Path = Path(base_path)

        # this dataset name
        dataset_name = self.__class__.__name__.lower()

        # default dataset folder is the cache root
        if not base_path:
            base_path = Path(flair.cache_root) / "datasets"
        data_folder = base_path / dataset_name

        # download data if necessary
        web_path = "https://raw.githubusercontent.com/UniversalDependencies/UD_Naija-NSC/master"
        cached_path(f"{web_path}//pcm_nsc-ud-dev.conllu", Path("datasets") / dataset_name)
        cached_path(
            f"{web_path}//pcm_nsc-ud-test.conllu", Path("datasets") / dataset_name
        )
        cached_path(
            f"{web_path}//pcm_nsc-ud-train.conllu", Path("datasets") / dataset_name
        )

        super(UD_NAIJA, self).__init__(data_folder, in_memory=in_memory) 


class UD_LIVVI(UniversalDependenciesCorpus):
    def __init__(self, base_path: Union[str, Path] = None, in_memory: bool = True):

        if type(base_path) == str:
            base_path: Path = Path(base_path)

        # this dataset name
        dataset_name = self.__class__.__name__.lower()

        # default dataset folder is the cache root
        if not base_path:
            base_path = Path(flair.cache_root) / "datasets"
        data_folder = base_path / dataset_name

        # download data if necessary
        web_path = "https://raw.githubusercontent.com/UniversalDependencies/UD_Livvi-KKPP/master"
        cached_path(f"{web_path}/olo_kkpp-ud-test.conllu", Path("datasets") / dataset_name)
        cached_path(f"{web_path}/olo_kkpp-ud-train.conllu", Path("datasets") / dataset_name)

        super(UD_LIVVI, self).__init__(data_folder, in_memory=in_memory)


class UD_BURYAT(UniversalDependenciesCorpus):
    def __init__(self, base_path: Union[str, Path] = None, in_memory: bool = True):

        if type(base_path) == str:
            base_path: Path = Path(base_path)

        # this dataset name
        dataset_name = self.__class__.__name__.lower()

        # default dataset folder is the cache root
        if not base_path:
            base_path = Path(flair.cache_root) / "datasets"
        data_folder = base_path / dataset_name

        # download data if necessary
        web_path = "https://raw.githubusercontent.com/UniversalDependencies/UD_Buryat-BDT/master"
        cached_path(
            f"{web_path}/bxr_bdt-ud-test.conllu", Path("datasets") / dataset_name
        )
        cached_path(
            f"{web_path}/bxr_bdt-ud-train.conllu", Path("datasets") / dataset_name
        )

        super(UD_BURYAT, self).__init__(data_folder, in_memory=in_memory)


class UD_NORTH_SAMI(UniversalDependenciesCorpus):
    def __init__(self, base_path: Union[str, Path] = None, in_memory: bool = True):

        if type(base_path) == str:
            base_path: Path = Path(base_path)

        # this dataset name
        dataset_name = self.__class__.__name__.lower()

        # default dataset folder is the cache root
        if not base_path:
            base_path = Path(flair.cache_root) / "datasets"
        data_folder = base_path / dataset_name

        # download data if necessary
        web_path = "https://raw.githubusercontent.com/UniversalDependencies/UD_North_Sami-Giella/master"
        cached_path(
            f"{web_path}/sme_giella-ud-test.conllu", Path("datasets") / dataset_name
        )
        cached_path(
            f"{web_path}/sme_giella-ud-train.conllu", Path("datasets") / dataset_name
        )

        super(UD_NORTH_SAMI, self).__init__(data_folder, in_memory=in_memory)

class UD_MALTESE(UniversalDependenciesCorpus):
    def __init__(self, base_path: Union[str, Path] = None, in_memory: bool = True):

        if type(base_path) == str:
            base_path: Path = Path(base_path)

        # this dataset name
        dataset_name = self.__class__.__name__.lower()

        # default dataset folder is the cache root
        if not base_path:
            base_path = Path(flair.cache_root) / "datasets"
        data_folder = base_path / dataset_name
        web_path = "https://raw.githubusercontent.com/UniversalDependencies/UD_Maltese-MUDT/master"
        cached_path(
			f"{web_path}/mt_mudt-ud-dev.conllu", Path("datasets") / dataset_name
		)
        cached_path(
            f"{web_path}/mt_mudt-ud-test.conllu", Path("datasets") / dataset_name
        )
        cached_path(
            f"{web_path}/mt_mudt-ud-train.conllu", Path("datasets") / dataset_name
        )

        super(UD_MALTESE, self).__init__(data_folder, in_memory=in_memory)

class UD_AFRIKAANS(UniversalDependenciesCorpus):
    def __init__(self, base_path: Union[str, Path] = None, in_memory: bool = True):

        if type(base_path) == str:
            base_path: Path = Path(base_path)

        # this dataset name
        dataset_name = self.__class__.__name__.lower()

        # default dataset folder is the cache root
        if not base_path:
            base_path = Path(flair.cache_root) / "datasets"
        data_folder = base_path / dataset_name
        web_path = "https://raw.githubusercontent.com/UniversalDependencies/UD_Afrikaans-AfriBooms/master"
        cached_path(
			f"{web_path}/af_afribooms-ud-dev.conllu", Path("datasets") / dataset_name
		)
        cached_path(
            f"{web_path}/af_afribooms-ud-test.conllu", Path("datasets") / dataset_name
        )
        cached_path(
            f"{web_path}/af_afribooms-ud-train.conllu", Path("datasets") / dataset_name
        )

        super(UD_AFRIKAANS, self).__init__(data_folder, in_memory=in_memory)
<<<<<<< HEAD


class UD_OLD_FRENCH(UniversalDependenciesCorpus):
=======
	
class UD_GOTHIC(UniversalDependenciesCorpus):
>>>>>>> fdec9b1b
    def __init__(self, base_path: Union[str, Path] = None, in_memory: bool = True):

        if type(base_path) == str:
            base_path: Path = Path(base_path)

        # this dataset name
        dataset_name = self.__class__.__name__.lower()

        # default dataset folder is the cache root
        if not base_path:
            base_path = Path(flair.cache_root) / "datasets"
        data_folder = base_path / dataset_name

        # download data if necessary
<<<<<<< HEAD
        web_path = "https://github.com/UniversalDependencies/UD_Old_French-SRCMF/tree/master"
        cached_path(f"{web_path}/fro_srcmf-ud-dev.conllu", Path("datasets") / dataset_name)
        cached_path(
            f"{web_path}/fro_srcmf-ud-test.conllu", Path("datasets") / dataset_name
        )
        cached_path(
            f"{web_path}/fro_srcmf-ud-train.conllu", Path("datasets") / dataset_name
        )

        super(UD_OLD_FRENCH, self).__init__(data_folder, in_memory=in_memory)
=======
        web_path = "https://raw.githubusercontent.com/UniversalDependencies/UD_Gothic-PROIEL/master"
        cached_path(f"{web_path}/got_proiel-ud-dev.conllu", Path("datasets") / dataset_name)
        cached_path(
            f"{web_path}/got_proiel-ud-test.conllu", Path("datasets") / dataset_name
        )
        cached_path(
            f"{web_path}/got_proiel-ud-train.conllu", Path("datasets") / dataset_name
        )

        super(UD_GOTHIC, self).__init__(data_folder, in_memory=in_memory)
>>>>>>> fdec9b1b
<|MERGE_RESOLUTION|>--- conflicted
+++ resolved
@@ -1226,6 +1226,7 @@
 
         super(UD_NORTH_SAMI, self).__init__(data_folder, in_memory=in_memory)
 
+        
 class UD_MALTESE(UniversalDependenciesCorpus):
     def __init__(self, base_path: Union[str, Path] = None, in_memory: bool = True):
 
@@ -1252,6 +1253,7 @@
 
         super(UD_MALTESE, self).__init__(data_folder, in_memory=in_memory)
 
+        
 class UD_AFRIKAANS(UniversalDependenciesCorpus):
     def __init__(self, base_path: Union[str, Path] = None, in_memory: bool = True):
 
@@ -1277,29 +1279,50 @@
         )
 
         super(UD_AFRIKAANS, self).__init__(data_folder, in_memory=in_memory)
-<<<<<<< HEAD
-
-
+
+	
+class UD_GOTHIC(UniversalDependenciesCorpus):  
+    def __init__(self, base_path: Union[str, Path] = None, in_memory: bool = True):
+
+        if type(base_path) == str:
+            base_path: Path = Path(base_path)
+
+        # this dataset name
+        dataset_name = self.__class__.__name__.lower()
+
+        # default dataset folder is the cache root
+        if not base_path:
+            base_path = Path(flair.cache_root) / "datasets"
+        data_folder = base_path / dataset_name
+
+        # download data if necessary
+        web_path = "https://raw.githubusercontent.com/UniversalDependencies/UD_Gothic-PROIEL/master"
+        cached_path(f"{web_path}/got_proiel-ud-dev.conllu", Path("datasets") / dataset_name)
+        cached_path(
+            f"{web_path}/got_proiel-ud-test.conllu", Path("datasets") / dataset_name
+        )
+        cached_path(
+            f"{web_path}/got_proiel-ud-train.conllu", Path("datasets") / dataset_name
+        )
+
+        super(UD_GOTHIC, self).__init__(data_folder, in_memory=in_memory)
+     
+    
 class UD_OLD_FRENCH(UniversalDependenciesCorpus):
-=======
-	
-class UD_GOTHIC(UniversalDependenciesCorpus):
->>>>>>> fdec9b1b
-    def __init__(self, base_path: Union[str, Path] = None, in_memory: bool = True):
-
-        if type(base_path) == str:
-            base_path: Path = Path(base_path)
-
-        # this dataset name
-        dataset_name = self.__class__.__name__.lower()
-
-        # default dataset folder is the cache root
-        if not base_path:
-            base_path = Path(flair.cache_root) / "datasets"
-        data_folder = base_path / dataset_name
-
-        # download data if necessary
-<<<<<<< HEAD
+    def __init__(self, base_path: Union[str, Path] = None, in_memory: bool = True):
+
+        if type(base_path) == str:
+            base_path: Path = Path(base_path)
+
+        # this dataset name
+        dataset_name = self.__class__.__name__.lower()
+
+        # default dataset folder is the cache root
+        if not base_path:
+            base_path = Path(flair.cache_root) / "datasets"
+        data_folder = base_path / dataset_name
+
+        # download data if necessary
         web_path = "https://github.com/UniversalDependencies/UD_Old_French-SRCMF/tree/master"
         cached_path(f"{web_path}/fro_srcmf-ud-dev.conllu", Path("datasets") / dataset_name)
         cached_path(
@@ -1309,16 +1332,4 @@
             f"{web_path}/fro_srcmf-ud-train.conllu", Path("datasets") / dataset_name
         )
 
-        super(UD_OLD_FRENCH, self).__init__(data_folder, in_memory=in_memory)
-=======
-        web_path = "https://raw.githubusercontent.com/UniversalDependencies/UD_Gothic-PROIEL/master"
-        cached_path(f"{web_path}/got_proiel-ud-dev.conllu", Path("datasets") / dataset_name)
-        cached_path(
-            f"{web_path}/got_proiel-ud-test.conllu", Path("datasets") / dataset_name
-        )
-        cached_path(
-            f"{web_path}/got_proiel-ud-train.conllu", Path("datasets") / dataset_name
-        )
-
-        super(UD_GOTHIC, self).__init__(data_folder, in_memory=in_memory)
->>>>>>> fdec9b1b
+        super(UD_OLD_FRENCH, self).__init__(data_folder, in_memory=in_memory)